--- conflicted
+++ resolved
@@ -17,13 +17,8 @@
 done
 
 echo "Reading from manifest..."
-<<<<<<< HEAD
-for logline in $(cat $cache_dir/manifest.log | tr ',' '\n' ); do
-  echo "- $(echo $logline | tr ':' ' ')"
-=======
 for logline in "$(cat "${cache_dir}/manifest.log" | tr ',' '\n' )"; do
   echo "- $(echo "${logline}" | tr ':' ' ')"
->>>>>>> 9568dc97
 done
 echo "done."
 
