#!/bin/bash

# Sort these packages by name and split on commas.
function normalize_package_list {
  local stripped=$(echo "${1}" | sed 's/,//g')
  # Remove extraneous spaces at the middle, beginning, and end.
  local trimmed="$(echo "${stripped}" | sed 's/\s\+/ /g; s/^\s\+//g; s/\s\+$//g')"
  local sorted="$(echo ${trimmed} | tr ' ' '\n' | sort | tr '\n' ' ')"
  echo "${sorted}"  
}

# Gets a package list of dependencies as common delimited pairs
#   <name>:<version>,<name:version>...
function get_dep_packages {  
  echo $(apt-get install --dry-run --yes "${1}" | \
    grep "^Inst" | sort | awk '{print $2 $3}' | \
    tr '(' ':' | grep -v "${1}:")
}

# Split fully qualified package into name and version
function get_package_name_ver {
  IFS=\: read name ver <<< "${1}"
  # If version not found in the fully qualified package value.
  if test -z "${ver}"; then
    ver="$(grep "Version:" <<< "$(apt show ${name})" | awk '{print $2}')"
  fi
  echo "${name}" "${ver}"
}

<<<<<<< HEAD
function log { echo "$(date +%H:%M:%S)" "${@}"; }

function write_manifest {
  echo "manifest list ${2}"
  log "Writing ${1} packages manifest to ${3}..."  
  # 0:-1 to remove trailing comma, delimit by newline and sort
  echo "${2:0:-1}" | tr ',' '\n' | sort > ${3}
  log "done."
}
=======
function log { echo "$(date +%H:%M:%S)" "${@}"; }
>>>>>>> 0735dbdc
<|MERGE_RESOLUTION|>--- conflicted
+++ resolved
@@ -27,7 +27,6 @@
   echo "${name}" "${ver}"
 }
 
-<<<<<<< HEAD
 function log { echo "$(date +%H:%M:%S)" "${@}"; }
 
 function write_manifest {
@@ -36,7 +35,4 @@
   # 0:-1 to remove trailing comma, delimit by newline and sort
   echo "${2:0:-1}" | tr ',' '\n' | sort > ${3}
   log "done."
-}
-=======
-function log { echo "$(date +%H:%M:%S)" "${@}"; }
->>>>>>> 0735dbdc
+}