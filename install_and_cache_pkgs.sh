--- conflicted
+++ resolved
@@ -33,30 +33,18 @@
 log "Package list:"
 for package in ${packages}; do
   read package_name package_ver < <(get_package_name_ver "${package}")
-<<<<<<< HEAD
-  manifest_main="${manifest_main}${package_name}:${package_ver},"
-  log "- ${package_name}:${package_ver}"
-=======
   manifest_main="${manifest_main}${package_name}=${package_ver},"  
   log "- ${package_name} (${package_ver})"
->>>>>>> 0a481235
 done
 write_manifest "main" "${manifest_main}" "${cache_dir}/manifest_main.log"
 
 log_empty_line
 
-<<<<<<< HEAD
 if ! apt-fast --version > /dev/null 2>&1; then
   log "Installing apt-fast for optimized installs..."
   # Install apt-fast for optimized installs.
   /bin/bash -c "$(curl -sL https://git.io/vokNn)"
   log "done"
-=======
-log "Installing apt-fast for optimized installs..."
-# Install apt-fast for optimized installs.
-# /bin/bash -c "$(curl -sL https://git.io/vokNn)"
-log "done"
->>>>>>> 0a481235
 
   log_empty_line
 fi
