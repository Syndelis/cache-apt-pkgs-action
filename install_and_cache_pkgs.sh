--- conflicted
+++ resolved
@@ -3,12 +3,8 @@
 # Fail on any error.
 set -e
 
-# Include library.
-script_dir="$(dirname -- "$(realpath -- "${0}")")"
-source "${script_dir}/lib.sh"
-
 # Directory that holds the cached packages.
-cache_dir="${1}"
+cache_dir=$1
 
 # List of the packages to use.
 input_packages="${@:2}"
@@ -45,22 +41,12 @@
     dep_packages="none";
   fi
 
-<<<<<<< HEAD
-  echo -n "  Caching to $cache_filepath..."
-  # Pipe all package files (no folders) to Tar.
-  dpkg -L $package |
-    while IFS= read -r f; do     
-      if test -f $f || test -L $f; then echo "${f:1}"; fi;  #${f:1} removes the leading slash that Tar disallows
-    done | 
-    xargs tar -czf $cache_filepath -C /    
-=======
   log "- ${package_name}"
   log "  * Version: ${package_ver}"
   log "  * Dependencies: ${dep_packages}"
   log "  * Installing..."
   # Zero interaction while installing or upgrading the system via apt.
   sudo DEBIAN_FRONTEND=noninteractive apt-get --yes install "${package}" > /dev/null
->>>>>>> fa7091e9
   echo "done."
 
   for cache_package in ${all_packages}; do
@@ -94,4 +80,4 @@
 log "Writing main requested packages manifest to ${manifest_main_filepath}..."
 # Remove trailing comma and write to manifest_main file.
 echo "${manifest_main:0:-1}" > "${manifest_main_filepath}"
-log "done."+log "done."
